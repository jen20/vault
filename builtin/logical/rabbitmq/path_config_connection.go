--- conflicted
+++ resolved
@@ -32,11 +32,7 @@
 		},
 
 		Callbacks: map[logical.Operation]framework.OperationFunc{
-<<<<<<< HEAD
 			logical.UpdateOperation: b.pathConnectionUpdate,
-=======
-			logical.UpdateOperation: b.pathConnectionWrite,
->>>>>>> 450f8675
 		},
 
 		HelpSynopsis:    pathConfigConnectionHelpSyn,
@@ -44,13 +40,8 @@
 	}
 }
 
-<<<<<<< HEAD
 func (b *backend) pathConnectionUpdate(req *logical.Request, data *framework.FieldData) (*logical.Response, error) {
-	uri := data.Get("uri").(string)
-=======
-func (b *backend) pathConnectionWrite(req *logical.Request, data *framework.FieldData) (*logical.Response, error) {
 	uri := data.Get("connection_uri").(string)
->>>>>>> 450f8675
 	username := data.Get("username").(string)
 	password := data.Get("password").(string)
 
